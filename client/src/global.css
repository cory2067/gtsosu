--- conflicted
+++ resolved
@@ -149,14 +149,10 @@
   color: var(--white);
 }
 
-<<<<<<< HEAD
-=======
 body .ant-input[disabled] {
   color: var(--white);
 }
 
-
->>>>>>> 9fa5ca82
 .u-add-tag {
   background: var(--night) !important;
 }