--- conflicted
+++ resolved
@@ -3,7 +3,6 @@
 
 import { Form, Input, Modal, Select } from "antd";
 
-<<<<<<< HEAD
 export default function AddPlayerModal({
   handleCancel,
   handleOk,
@@ -39,35 +38,4 @@
       </Form>
     </Modal>
   );
-}
-=======
-class AddPlayerModal extends Component {
-  render() {
-    return (
-      <Modal
-        title={this.props.title}
-        visible={this.props.visible}
-        confirmLoading={this.props.loading}
-        onOk={this.props.handleOk}
-        onCancel={this.props.handleCancel}
-      >
-        <Form onValuesChange={this.props.onValuesChange}>
-          <Form.Item name="username" label={this.props.label ?? "Player Name"}>
-            {!this.props.options ? (<Input />) :
-              (<Select showSearch>
-                {Object.keys(this.props.options ?? []).map((name) => (
-                  <Select.Option key={name} value={name}>
-                    {name}
-                  </Select.Option>
-                ))}
-              </Select>
-            )}
-          </Form.Item>
-        </Form>
-      </Modal>
-    );
-  }
-}
-
-export default AddPlayerModal;
->>>>>>> f15aa4f2
+}