export default {
  title: "Global Taiko Showdown",
  description: "The biggest osu!taiko tournament series!",
  tournies: [
    {
      title: "EGTS 2022",
      fullTitle: "EXPERT GLOBAL TAIKO SHOWDOWN 2022",
      code: "egts",
      fullCode: "egts_2022",
      banner: "/public/backgrounds/egts_2022.png",
      ongoing: true,
      description: `
The Expert Global Taiko Showdown, which is our 1v1 tournament targeted towards top players, even though it has no rank limit. 
The top 128 of it after qualifiers will face-off in a heated double-elimination bracket.`,
    },
    {
      title: "IGTS 2023",
      fullTitle: "INTERMEDIATE GLOBAL TAIKO SHOWDOWN 2023",
      code: "igts",
      fullCode: "igts_2023",
      banner: "/public/backgrounds/igts_2023.png",
      description: `
The Intermediate Global Taiko Showdown, the founding tournament of this series.
It's our 2v2 tournament for intermediate level players being restricted for ranks #4,500 to #10,000. 
The teams will first go through Qualifiers. Then they will play in a Group Stage, a Runoff Bracket and finally in a Double-elimination Bracket.`,
    },
    {
      title: "AGTS 2023",
      fullTitle: "ADVANCED GLOBAL TAIKO SHOWDOWN 2023",
      code: "agts",
      fullCode: "agts_2023",
      description: `
The Advanced Global Taiko Showdown, our 2v2 tournament for advanced-level players, being restricted for ranks #500 to #1,500. 
The top 32 teams, after Qualifiers, will face off in a Group Stage, then a Runoff Bracket, and finally play in a Double-Elimination Bracket.`,
      banner: "/public/backgrounds/agts_2023.png"
    },
    {
      title: "RGTS 2022",
      fullTitle: "RISING GLOBAL TAIKO SHOWDOWN 2022",
      code: "rgts",
      fullCode: "rgts_2022",
      description: `
The Rising Global Taiko Showdown, our 2v2 tournament for mid-range players, being restricted for ranks #1,500 to #4,500.
The top 32 teams after qualifiers will then face off in a Group Stage, where 16 teams will go through, and play in a double-elimination bracket.`,
      banner: "/public/backgrounds/rgts_2022.png"
    },
    {
<<<<<<< HEAD
      title: "SGTS 2023",
      fullTitle: "SQUAD GLOBAL TAIKO SHOWDOWN 2023",
      code: "sgts",
      fullCode: "sgts_2023",
=======
      title: "COEGTS 2023",
      fullTitle: "CAVOE'S OSU! EVENT'S GLOBAL TAIKO SHOWDOWN 2023",
      code: "coegts",
>>>>>>> 40ba0921
      description: `
The cavoe's osu! event's Global Taiko Showdown, our first ever offline 1v1 tournament, with entirely custom songs.
The top 16 players after online qualifiers will then face off in a single-elimination bracket, live at COE's stage.`,
      banner: "/public/backgrounds/coegts_2023.png"
    },
<<<<<<< HEAD
    {
      title: "GTMS 2023",
      fullTitle: "GLOBAL TAIKO MALAYSIAN SHOWDOWN 2023",
      code: "gtms",
      fullCode: "gtms_2023",
      description: `
      The Global Taiko Malaysian Showdown is a special 2v2 tournament collaboration event between the osu!taiko Malaysian Tournament (OTMT) and Global Taiko Showdown (GTS). Each team must consist of one Malaysian and one Global player and the top 32 teams after qualifiers will face-off in a high stakes single-elimination bracket.`,
      banner: "/public/backgrounds/gtms_2023.png"
    },
    {
        title: "MGTS 2023",
        fullTitle: "MAPPING GLOBAL TAIKO SHOWDOWN 2023",
        code: "mgts",
        fullCode: "mgts_2023",
        description: `
        The Mapping Global Taiko Showdown (MGTS) is our mapping contest series for the osu!taiko game mode. It is a single-round, team-based contest where each team is composed of 4 to 6 mappers, with each team collaborating on a total of 3 songs.`,
        banner: "/public/backgrounds/mgts_2023.png"
        },
=======
>>>>>>> 40ba0921
  ],
};
<|MERGE_RESOLUTION|>--- conflicted
+++ resolved
@@ -45,41 +45,14 @@
       banner: "/public/backgrounds/rgts_2022.png"
     },
     {
-<<<<<<< HEAD
-      title: "SGTS 2023",
-      fullTitle: "SQUAD GLOBAL TAIKO SHOWDOWN 2023",
-      code: "sgts",
-      fullCode: "sgts_2023",
-=======
       title: "COEGTS 2023",
       fullTitle: "CAVOE'S OSU! EVENT'S GLOBAL TAIKO SHOWDOWN 2023",
       code: "coegts",
->>>>>>> 40ba0921
+      fullCode: "coegts_2023",
       description: `
 The cavoe's osu! event's Global Taiko Showdown, our first ever offline 1v1 tournament, with entirely custom songs.
 The top 16 players after online qualifiers will then face off in a single-elimination bracket, live at COE's stage.`,
       banner: "/public/backgrounds/coegts_2023.png"
     },
-<<<<<<< HEAD
-    {
-      title: "GTMS 2023",
-      fullTitle: "GLOBAL TAIKO MALAYSIAN SHOWDOWN 2023",
-      code: "gtms",
-      fullCode: "gtms_2023",
-      description: `
-      The Global Taiko Malaysian Showdown is a special 2v2 tournament collaboration event between the osu!taiko Malaysian Tournament (OTMT) and Global Taiko Showdown (GTS). Each team must consist of one Malaysian and one Global player and the top 32 teams after qualifiers will face-off in a high stakes single-elimination bracket.`,
-      banner: "/public/backgrounds/gtms_2023.png"
-    },
-    {
-        title: "MGTS 2023",
-        fullTitle: "MAPPING GLOBAL TAIKO SHOWDOWN 2023",
-        code: "mgts",
-        fullCode: "mgts_2023",
-        description: `
-        The Mapping Global Taiko Showdown (MGTS) is our mapping contest series for the osu!taiko game mode. It is a single-round, team-based contest where each team is composed of 4 to 6 mappers, with each team collaborating on a total of 3 songs.`,
-        banner: "/public/backgrounds/mgts_2023.png"
-        },
-=======
->>>>>>> 40ba0921
   ],
 };
